#!/usr/bin/env python
"""Main Testing Module"""
__docformat__ = "numpy"

import argparse
import logging
import os
import re
import sys
import time
from functools import partial
from multiprocessing import cpu_count
from multiprocessing.pool import Pool
from pathlib import Path
from traceback import FrameSummary, extract_tb, format_list
from typing import Any, Dict, List, Optional, Tuple

from openbb_terminal.core.config.paths import (
    MISCELLANEOUS_DIRECTORY,
    REPOSITORY_DIRECTORY,
)
from openbb_terminal.helper_funcs import check_non_negative
from openbb_terminal.rich_config import console
from openbb_terminal.terminal_controller import (
    insert_start_slash,
    obbff,
    replace_dynamic,
    terminal,
)
from openbb_terminal.terminal_helper import is_reset, suppress_stdout

logger = logging.getLogger(__name__)
special_arguments_values = [
    "ticker",
    "currency",
    "crypto",
    "country",
    "repo",
    "crypto_vs",
    "crypto_full",
    "currency_vs",
]

SECTION_LENGTH = 90
STYLES = [
    "[bold]",
    "[/bold]",
    "[red]",
    "[/red]",
    "[green]",
    "[/green]",
    "[bold red]",
    "[/bold red]",
]
SCRIPTS_DIRECTORY = MISCELLANEOUS_DIRECTORY / "integration_tests_scripts"


def to_section_title(title: str, char: str = "=") -> str:
    """Format title for test mode.

    Parameters
    ----------
    title: str
        The title to format

    Returns
    -------
    str
        The formatted title
    """
    title = " " + title + " "

    len_styles = 0
    for style in STYLES:
        if style in title:
            len_styles += len(style)

    n = int((SECTION_LENGTH - len(title) + len_styles) / 2)
    formatted_title = char * n + title + char * n
    formatted_title = formatted_title + char * (
        SECTION_LENGTH - len(formatted_title) + len_styles
    )

    return formatted_title


TEST_FILES = sorted(list(SCRIPTS_DIRECTORY.glob("**/*.openbb")))


def get_test_from_index(idx: str) -> Path:
    """Get the test from the index.

    Parameters
    ----------
    idx: int
        The index of the test

    Returns
    -------
    Path
        The path to the test
    """
    try:
        return TEST_FILES[int(idx)]
    except IndexError:
        console.print(
            f"[red]Index {idx} not found, must be between 0 and {len(TEST_FILES)-1}.[/red]"
        )
        raise


def convert_list_to_test_files(path_list: List[str]) -> List[Path]:
    """Converts a list of paths to test to a list of Path objects.

    Parameters
    ----------
    path_list: List[str]
        The list of paths to convert

    Returns
    -------
    List[Path]
        The list of paths as Path objects
    """
    test_files = []

    for path in path_list:
        if path.startswith(
            str(Path("openbb_terminal", "core", "integration_tests", "scripts"))
        ):
            script_path = REPOSITORY_DIRECTORY / path
        elif path.isnumeric():
            try:
                script_path = get_test_from_index(path)
            except IndexError:
                continue
        else:
            script_path = SCRIPTS_DIRECTORY / path

        if script_path.exists():
            chosen_path = script_path
        else:
            console.print(f"[red]Path not found: {script_path}[/red]\n")
            continue

        if chosen_path.is_file() and str(chosen_path).endswith(".openbb"):
            test_files.append(str(chosen_path))
        elif chosen_path.is_dir():
            all_files = os.walk(script_path)
            for root, _, files in all_files:
                for name in files:
                    if name.endswith(".openbb"):
                        path_obj = f"{root}/{name}"
                        test_files.append(path_obj)

    return [Path(x) for x in test_files]


def build_test_path_list(path_list: List[str], skip_list: List[str]) -> List[Path]:
    """Build the paths to use in test.

    Parameters
    ----------
    path_list: List[str]
        The list of paths to test
    skip_list: List[str]
        The list of paths to skip

    Returns
    -------
    List[Path]
        The list of paths to test
    """
    if path_list == "":
        console.print("Please send a path when using test mode")
        return []

    valid_test_list = set(convert_list_to_test_files(path_list))
    valid_skip_list = set(convert_list_to_test_files(skip_list))
    final_list = sorted(valid_test_list - valid_skip_list)
    # Just display number of skips if the skip path is in valid_test_list
    len_skip = len(valid_test_list) - len(final_list)

    console.print(f"\n* Collected {len(valid_test_list)} script(s)...", style="bold")
    console.print(f"* Skipping {len_skip} script(s)...", style="bold")

    return final_list


def collect_test_files(path_list: List[str], skip_list: List[str]) -> List[Path]:
    """Collects the test files from the scripts directory

    Parameters
    ----------
    path_list: List[str]
        The list of paths to test
    skip_list: List[str]
        The list of paths to skip

    Returns
    -------
    List[Path]
        The list of paths to test
    """
    console.print(f"Collecting scripts from: {SCRIPTS_DIRECTORY}\n")

    if not path_list:
        path_list = [""]
    return build_test_path_list(path_list, skip_list)


def run_scripts(
    path: Path,
    verbose: bool = False,
    special_arguments: Optional[Dict[str, str]] = None,
):
    """Run given .openbb scripts.

    Parameters
    ----------
    path : str
        The location of the .openbb file
    verbose : bool
        Whether to run tests in verbose mode
    special_arguments: Optional[Dict[str, str]]
        Replace `${key=default}` with `value` for every key in the dictionary
    """
    if not path.exists():
        console.print(f"Path '{path}' doesn't exist.\n")

    with path.open() as fp:
        raw_lines = [x for x in fp if (not is_reset(x)) and ("#" not in x) and x]
        raw_lines = [
            raw_line.strip("\n") for raw_line in raw_lines if raw_line.strip("\n")
        ]

        # Handle new testing arguments:
        if special_arguments:
            lines = []
            for line in raw_lines:
                new_line = re.sub(
                    r"\${[^{]+=[^{]+}",
                    lambda x: replace_dynamic(x, special_arguments),  # type: ignore
                    line,
                )
                lines.append(new_line)

        else:
            lines = raw_lines

        if "exit" not in lines[-1]:
            lines.append("exit")

        export_folder = ""
        if "export" in lines[0]:
            export_folder = lines[0].split("export ")[1].rstrip()
            lines = lines[1:]

        simulate_argv = f"/{'/'.join([line.rstrip() for line in lines])}"
        file_cmds = simulate_argv.replace("//", "/home/").split()
        file_cmds = insert_start_slash(file_cmds) if file_cmds else file_cmds
        if export_folder:
            file_cmds = [f"export {export_folder}{' '.join(file_cmds)}"]
        else:
            file_cmds = [" ".join(file_cmds)]

        obbff.REMEMBER_CONTEXTS = 0
        if verbose:
            terminal(file_cmds, test_mode=True)
        else:
            with suppress_stdout():
                terminal(file_cmds, test_mode=True)


def run_test(
    file: Path,
    verbose: bool = False,
    special_arguments: Optional[Dict[str, str]] = None,
) -> Tuple[str, Optional[Dict[str, Any]]]:
    """Run tests in a single process.

    Parameters
    ----------
    file: Path
        The path to the file to test
    verbose: bool
        Whether to run tests in verbose mode
    special_arguments: Optional[Dict[str, str]]
        Replace `${key=default}` with `value` for every key in the dictionary

    Returns
    -------
    Tuple[str, Optional[Dict[str, Any]]]
        The name of the file and the exception
    """
    file_short_name = str(file).replace(str(SCRIPTS_DIRECTORY), "")[1:]

    try:
        run_scripts(
            file,
            verbose=verbose,
            special_arguments=special_arguments,
        )
        exception = None
    except Exception as e:
        _, _, exc_traceback = sys.exc_info()
        exception = {
            "exception": e,
            "traceback": extract_tb(exc_traceback),
        }

    return file_short_name, exception


def display_test_progress(
    i: int, n: int, n_failures: int, file_short_name: str, verbose: bool = False
):
    """Displays the progress of the tests

    Parameters
    ----------
    i: int
        The index of the test
    n: int
        The total number of tests
    n_failures: int
        The number of failures
    file_short_name: str
        The name of the file
    verbose: bool
        Whether to run tests in verbose mode
    """

    style = "red" if n_failures else "green"
    if verbose:
        console.print("^", style=style)
        console.print("^", style=style)
        console.print("^", style=style)
    percentage = f"{(i + 1)/n:.0%}"
    percentage_with_spaces = "[" + (4 - len(percentage)) * " " + percentage + "]"
    spaces = SECTION_LENGTH - len(file_short_name) - len(percentage_with_spaces)
    console.print(
        f"{file_short_name}" + spaces * " " + f"{percentage_with_spaces}",
        style=style,
    )
    if verbose and i != n - 1:
        console.print("- " * int(SECTION_LENGTH / 2), style=style)


def run_test_files(
    test_files: List[Path],
    verbose: bool = False,
    special_arguments: Optional[Dict[str, str]] = None,
    subprocesses: Optional[int] = None,
) -> Tuple[int, int, Dict[str, Dict[str, Any]], float]:
    """Runs the test scripts and returns the fails dictionary

    Parameters
    ----------
    test_files: List[Path]
        The list of files to test
    verbose: bool
        Whether or not to print the output of the scripts
    special_arguments: Optional[Dict[str, str]]
        The special arguments to use in the scripts
    subprocesses: Optional[int]
        The number of subprocesses to use to run the tests

    Returns
    -------
    Tuple[int, int, Dict[str, Dict[str, Any]], float]
    """
    n_successes = 0
    n_failures = 0
    fails: Dict[str, Dict[str, Any]] = {}

    if test_files:
        n = len(test_files)

        start = time.time()

        if subprocesses == 0:
            console.print(
                f"* Running {n} script(s) sequentially...\n",
                style="bold",
            )
            for i, file in enumerate(test_files):
                file_short_name, exception = run_test(
                    file, verbose=verbose, special_arguments=special_arguments
                )
                if exception:
                    n_failures += 1
                    fails[file_short_name] = exception
                else:
                    n_successes += 1

                display_test_progress(i, n, n_failures, file_short_name, verbose)
        else:
            if not subprocesses:
                subprocesses = min(n, cpu_count())

            console.print(
                f"* Running {n} script(s) in {subprocesses} parallel subprocess(es)...\n",
                style="bold",
            )
            with Pool(processes=subprocesses) as pool:
                # Choosing chunksize: line 477 .../lib/python3.9/multiprocessing/pool.py
                chunksize, extra = divmod(n, subprocesses * 4)
                if extra:
                    chunksize += 1

                for i, result in enumerate(
                    pool.imap(
                        partial(
                            run_test,
                            verbose=verbose,
                            special_arguments=special_arguments,
                        ),
                        test_files,
                        chunksize=chunksize,
                    )
                ):
                    file_short_name, exception = result
                    if exception:
                        n_failures += 1
                        fails[file_short_name] = exception
                    else:
                        n_successes += 1

                    display_test_progress(i, n, n_failures, file_short_name, verbose)

        end = time.time()
        seconds = end - start
    else:
        console.print("[yellow]* No tests to run.[/yellow]\n", style="bold")
        seconds = 0.0

    return n_successes, n_failures, fails, seconds


def display_failures(fails: Dict[str, Dict[str, Any]]):
    """Generates the failures section of the test report

    Parameters
    ----------
    fails: Dict[str, Dict[str, Any]]
        The dictionary with failure information
    """
    if fails:
        console.print("\n" + to_section_title("FAILURES"))
        for file, exception in fails.items():
            title = f"[bold red]{file}[/bold red]"
            console.print(to_section_title(title=title, char="-"), style="red")

            console.print("[bold red]\nTraceback:[/bold red]")
            formatted_tb = format_list(exception["traceback"])
            style = ""
            for i, line in enumerate(formatted_tb):
                if "openbb_terminal" not in line:
                    style = "rgb(128,128,128)"
                elif i == len(formatted_tb) - 1:
                    style = "yellow"
                elif "openbb_terminal" not in formatted_tb[i + 1]:
                    style = "yellow"

                console.print(line, end="", style=style)

            console.print(
                f"[bold red]Exception type:[/bold red] {exception['exception'].__class__.__name__}"
            )
            console.print(f"[bold red]Detail:[/bold red] {exception['exception']}")
            console.print("- " * int(SECTION_LENGTH / 2))


def display_summary(
    fails: Dict[str, Dict[str, Any]],
    n_successes: int,
    n_failures: int,
    seconds: float,
):
    """Generates the summary message

    Parameters
    ----------
    fails: Dict[str, Dict[str, Any]]
        The dictionary with failure information
    n_successes: int
        The number of successes
    n_failures: int
        The number of failures
    seconds: float
        The number of seconds it took to run the tests
    """

    if fails:
        console.print("\n" + to_section_title("integration test summary"))

        for file, exception in fails.items():
            # Assuming the broken command is the last one called in the traceback
            broken_cmd = "unknown"
            frame: FrameSummary
            for _, frame in reversed(list(enumerate(exception["traceback"]))):
                if "_controller.py" in frame.filename and "call_" in frame.name:
                    broken_cmd = frame.name.split("_")[1]
                    break

            console.print(f"FAILED {file} -> command: {broken_cmd}")

    if n_successes or n_failures:
        failures = (
            f"[bold][red]{n_failures} failed, [/red][/bold]" if n_failures > 0 else ""
        )
        successes = f"[green]{n_successes} passed [/green]" if n_successes > 0 else ""

        m, s = divmod(seconds, 60)
        elapsed_time = ""
        if m > 0:
            elapsed_time += f"{m:.0f}m:"
        elapsed_time += f"{s:.2f}s"

        console.print(
            to_section_title(failures + successes + "in " + elapsed_time),
            style="green" if not n_failures else "red",
        )


def run_test_session(
    path_list: List[str],
    skip_list: List[str],
    special_arguments: Optional[Dict[str, str]] = None,
    verbose: bool = False,
    subprocesses: Optional[int] = None,
):
    """Run the integration test session

    Workflow:
    1. Collect test scripts
    2. Run test scripts
    3. Display failures traceback and detail, if any
    4. Display test summary

    Parameters
    ----------
    path_list: List[str]
        The list of paths to test
    skip_list: List[str]
        The list of paths to skip
    special_arguments: Optional[Dict[str, str]]
        The special arguments to use in the scripts
    verbose: bool
        Whether or not to print the output of the scripts
    subprocesses
        The number of subprocesses to use to run the tests
    """
    console.print(to_section_title("integration test session starts"), style="bold")
    test_files = collect_test_files(path_list, skip_list)
    n_successes, n_failures, fails, seconds = run_test_files(
        test_files, verbose, special_arguments, subprocesses
    )
    display_failures(fails)
    display_summary(fails, n_successes, n_failures, seconds)


def display_available_scripts(path_list: List[str], skip_list: List[str]):
    """Display the available scripts

    Parameters
    ----------
    path_list: List[str]
        The list of paths to test
    skip_list: List[str]
        The list of paths to skip
    """
    test_files = collect_test_files(path_list, skip_list)
    console.print("\nAvailable scripts:", style="yellow")
    for i, file in enumerate(test_files):
        console.print(f"{i}. " + str(file).replace(str(SCRIPTS_DIRECTORY), "")[1:])
    console.print("")


def parse_args_and_run():
    """Parse input arguments and run integration tests."""
    parser = argparse.ArgumentParser(
        formatter_class=argparse.ArgumentDefaultsHelpFormatter,
        prog="testing",
        description="Integration tests for the OpenBB Terminal.",
    )
    parser.add_argument(
        "-p",
        "--path",
        help=(
            "The path to scripts or .openbb file to run."
            " Usage examples for this flag:"
            " (1) `... -p test_keys_.openbb`,"
            " (2) `... -p forex/test_forex_load.openbb`,"
            " (3) `... -p test_keys_.openbb forex`,"
            " (4) `... -p test_keys_.openbb forex etf`."
            " If no path is provided, all scripts will be run."
        ),
        dest="path",
        nargs="+",
        default="",
        type=str,
    )
    parser.add_argument(
        "-s",
        "--skip",
        help=(
            "The path to scripts or .openbb file to run."
            " Usage examples for this flag:"
            " (1) `... -s test_keys_.openbb`,"
            " (2) `... -s forex/test_forex_load.openbb`,"
            " (3) `... -s test_keys_.openbb forex`,"
            " (4) `... -s test_keys_.openbb forex etf`."
            " If no path is provided, all scripts will be run."
        ),
        dest="skip",
        nargs="+",
        default="",
        type=str,
    )
    parser.add_argument(
        "-v",
        "--verbose",
        help="Whether or not to print the output of the scripts."
        " To use it you must use just 1 subprocess.",
        dest="verbose",
        action="store_true",
        default=False,
    )
    parser.add_argument(
        "--subproc",
        help="The number of subprocesses to use to run the tests."
        " Default is the minimum between number of collected scripts and CPUs.",
        dest="subprocesses",
        type=check_non_negative,
        default=None,
    )
    parser.add_argument(
        "-l",
        "--list",
        help="List available scripts",
        dest="list_",
        action="store_true",
        default=False,
    )
    for arg in special_arguments_values:
        parser.add_argument(
            f"--{arg}",
            help=f"Change the default values for {arg}",
            dest=arg,
            type=str,
            default="",
        )

    ns_parser, unknown_args = parser.parse_known_args()

    # Allow the tester to send a path without the -p flag
    if not ns_parser.path and unknown_args:
        ns_parser.path = [u for u in unknown_args if u[0] != "-"]

    special_args_dict = {x: getattr(ns_parser, x) for x in special_arguments_values}

    if ns_parser.verbose:
        if ns_parser.subprocesses is None or ns_parser.subprocesses > 0:
            console.print(
                "WARNING: verbose mode and multiprocessing are not compatible. "
                "The output of the scripts is mixed up. Consider running with --subproc 0.\n",
                style="yellow",
            )

    if ns_parser.list_:
        return display_available_scripts(ns_parser.path, ns_parser.skip)

    run_test_session(
        path_list=ns_parser.path,
        skip_list=ns_parser.skip,
        special_arguments=special_args_dict,
        verbose=ns_parser.verbose,
        subprocesses=ns_parser.subprocesses,
    )


def main():
    """Run the integration tests."""

    if "-t" in sys.argv:
        sys.argv.remove("-t")
    if "--test" in sys.argv:
        sys.argv.remove("--test")

<<<<<<< HEAD
=======
    os.environ["OPENBB_ENABLE_QUICK_EXIT"] = "False"
>>>>>>> 670084a1
    os.environ["OPENBB_LOG_COLLECT"] = "False"
    os.environ["OPENBB_USE_ION"] = "True"
    os.environ["OPENBB_USE_PROMPT_TOOLKIT"] = "False"
<<<<<<< HEAD
    os.environ["DEBUG_MODE"] = "true"
=======
    os.environ["DEBUG_MODE"] = "True"
>>>>>>> 670084a1

    parse_args_and_run()


if __name__ == "__main__":
    main()<|MERGE_RESOLUTION|>--- conflicted
+++ resolved
@@ -689,18 +689,11 @@
     if "--test" in sys.argv:
         sys.argv.remove("--test")
 
-<<<<<<< HEAD
-=======
     os.environ["OPENBB_ENABLE_QUICK_EXIT"] = "False"
->>>>>>> 670084a1
     os.environ["OPENBB_LOG_COLLECT"] = "False"
     os.environ["OPENBB_USE_ION"] = "True"
     os.environ["OPENBB_USE_PROMPT_TOOLKIT"] = "False"
-<<<<<<< HEAD
-    os.environ["DEBUG_MODE"] = "true"
-=======
     os.environ["DEBUG_MODE"] = "True"
->>>>>>> 670084a1
 
     parse_args_and_run()
 
