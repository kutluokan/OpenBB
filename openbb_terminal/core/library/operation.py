--- conflicted
+++ resolved
@@ -230,12 +230,8 @@
         """
 
         if func_module == "openbb_terminal.keys_model":
-<<<<<<< HEAD
 
             from openbb_terminal.core.log.generation.settings_logger import (  # pylint: disable=import-outside-toplevel
-=======
-            from openbb_terminal.core.log.generation.settings_logger import (  # pylint: disable=C0415
->>>>>>> b3a1f670
                 log_keys,
             )
 
